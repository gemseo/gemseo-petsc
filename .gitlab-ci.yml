--- conflicted
+++ resolved
@@ -41,12 +41,7 @@
     PRE_COMMIT_HOME: "$CI_PROJECT_DIR/.cache/pre-commit"
     # Pass the cache locations through the tox env.
     TOX_TESTENV_PASSENV: PIP_CACHE_DIR PRE_COMMIT_HOME
-<<<<<<< HEAD
-
-# Tests stage.
-=======
     TOX_ENV_NAME: check
->>>>>>> 81c2fbf2
 
 tests:
   extends: .base
@@ -62,56 +57,11 @@
     when: always
     reports:
       junit: report.xml
-<<<<<<< HEAD
-      cobertura: $COVERAGE_FILE
-    paths:
-      # For the coverage stage.
-      - $COVERAGE_FILE
-  rules:
-    # Use the latest release of gemseo on the master branch.
-    - if: '$CI_COMMIT_REF_NAME == "master"'
-      variables:
-        GEMSEO_PIP_REQ_SPEC: gemseo
-
-# Common settings for linux (linux) jobs.
-.tests-linux:
-  extends:
-    - .tests
-    - .linux
-  after_script:
-    - mv coverage.xml $COVERAGE_FILE
-    # Workaround coverage files path issues, see https://gitlab.com/gitlab-org/gitlab/-/issues/217664
-    - sed "s|filename=\".*/site-packages|filename=\"src|" -i $COVERAGE_FILE
-
-py36:
-  extends:
-    - .tests-linux
-
-py37:
-  extends:
-    - .tests-linux
-
-py38:
-  extends:
-    - .tests-linux
-
-py39:
-  extends:
-    - .tests-linux
-
-# Job for the coverage analysis.
-codecov:
-  stage: coverage
-  extends:
-    - .base
-    - .linux
-=======
       coverage_report:
         coverage_format: cobertura
         path: $COVERAGE_FILE
   # To get the total coverage shown in gitlab UI.
   coverage: '/(?i)total.*? (100(?:\.0+)?\%|[1-9]?\d(?:\.\d+)?\%)$/'
->>>>>>> 81c2fbf2
   rules:
     - if: '$TAG_SUFFIX == "docker"'
       variables:
